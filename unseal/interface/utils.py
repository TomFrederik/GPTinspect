import json
import gc
from typing import List, Optional, Union, Iterable, Callable

import einops
import pysvelte as ps
import streamlit as st
import torch

from ..hooks import Hook
from ..hooks.common_hooks import gpt_get_attention_hook, gpt_attn_wrapper
from ..hooks import util 

def sample_text(col_idx, key):
    text = st.session_state[key]
    if st.session_state.prefix_prompt is not None and len(st.session_state.prefix_prompt) > 0:
        text = st.session_state.prefix_prompt + '\n' + text
    model_inputs = st.session_state.tokenizer.encode(text, return_tensors='pt').to(st.session_state.device)
    output = st.session_state.model.model.generate(model_inputs, **st.session_state.sample_kwargs, min_length=0, output_attentions=True)
    output_text = st.session_state.tokenizer.decode(output[0], skip_special_tokens=True)
    if st.session_state.prefix_prompt is not None and len(st.session_state.prefix_prompt) > 0:
        output_text = output_text.lstrip(st.session_state.prefix_prompt + '\n')
    
    st.session_state["storage"][col_idx] = output_text
    text_change(col_idx=col_idx)


def on_text_change(col_idx: Union[int, List[int]], text_key):
    if isinstance(col_idx, list):
        for idx in col_idx:
            on_text_change(idx, text_key)
    else:    
        st.session_state["storage"][col_idx] = st.session_state[text_key]
        text_change(col_idx)
    

## TODO
# move those two functions somewhere else
def grokking_get_attention(heads: Optional[Union[int, Iterable[int], str]] = None) -> Callable:
    # convert string to slice
    if heads is None:
        heads = ":"
    if isinstance(heads, str):
        heads = util.create_slice(heads)

    def func(save_ctx, input, output):
        save_ctx['attn'] = output[1][:,heads,...].detach().cpu()
    
    return func

def grokking_get_attention_hook(layer: int, key: str, heads: Optional[Union[int, Iterable[int], str]] = None) -> Callable:
    func = grokking_get_attention(heads)
    return Hook(f'transformer->{layer}->self_attn', func, key)    
####

def compute_attn_logits(text, save_destination):
    print("Attention is working")
    if st.session_state.model_name in st.session_state.registered_model_names:
        tokenized_text = st.session_state.tokenizer.tokenize(text)
        model_input = st.session_state.tokenizer.encode(text).to(st.session_state.device)
        target_ids = model_input[0,1:].to('cpu')
        #TODO generalize this somehow
        attn_hooks = [grokking_get_attention_hook(i, f'attn_layer_{i}') for i in range(st.session_state.num_layers)]
        
        for layer in range(st.session_state.num_layers):
            # wrap the _attn function to create logit attribution
            st.session_state.model.save_ctx[f'logit_layer_{layer}'] = dict()
            st.session_state.model.model.transformer[layer].self_attn._attn, old_fn= gpt_attn_wrapper(
                st.session_state.model.model.transformer[layer].self_attn._attn, 
                st.session_state.model.save_ctx[f'logit_layer_{layer}'], 
                st.session_state.model.model.transformer[layer].self_attn.o_proj.weight,
                st.session_state.model.model.embedding.weight.T,
                target_ids=target_ids,
            )
            
            st.session_state.model.forward(model_input, hooks=attn_hooks)
            
            # parse attentions
            attention = st.session_state.model.save_ctx[f"attn_layer_{layer}"]['attn'][0]
            attention = einops.rearrange(attention, 'h n1 n2 -> n1 n2 h')

            # parse logits
            if model_input.shape[1] > 1: # otherwise we don't have any logit attribution
                logits = st.session_state.model.save_ctx[f'logit_layer_{layer}']['logits']
                logits = torch.cat([torch.zeros_like(logits[:,0][:,None]), logits], dim=1)
                logits = torch.cat([logits, torch.zeros_like(logits[:,:,0][:,:,None])], dim=2)
                logits = einops.rearrange(logits, 'h n1 n2 -> n1 n2 h')
            else:
                logits = torch.zeros((attention.shape[0], attention.shape[1], attention.shape[2]))
                
            # compute and display the html object
            html_object = ps.AttentionLogits(tokens=tokenized_text, attention=attention, logits=logits, head_labels=[f'{layer}:{j}' for j in range(attention.shape[-1])])
            html_object = html_object.update_meta(suppress_title=True)
            html_str = html_object.html_page_str()
            
            # save html string
            save_destination[f'layer_{layer}'] = html_str
            
            # restore _attn functions
            st.session_state.model.model.transformer[layer].self_attn._attn = old_fn
    else:
        tokenized_text = st.session_state.tokenizer.tokenize(text)
        tokenized_text = [token.replace("Ġ", " ") for token in tokenized_text]
        tokenized_text = [token.replace("Ċ", "\n") for token in tokenized_text]
        model_input = st.session_state.tokenizer.encode(text, return_tensors='pt').to(st.session_state.device)
        target_ids = st.session_state.tokenizer.encode(text)[1:]
        
        # compute attention pattern
        attn_hooks = [gpt_get_attention_hook(i, f'attn_layer_{i}') for i in range(st.session_state.num_layers)]
        st.session_state.model.forward(model_input, hooks=attn_hooks, output_attentions=True)

        # compute logits
        for layer in range(st.session_state.num_layers):
<<<<<<< HEAD
            print(f"{layer}")
            # wrap the _attn function to create logit attribution
            st.session_state.model.save_ctx[f'logit_layer_{layer}'] = dict()
            if hasattr(st.session_state.model.model.transformer.h[layer].attn, "_attn"):
                st.session_state.model.model.transformer.h[layer].attn._attn, old_fn= gpt2_attn_wrapper(
                    st.session_state.model.model.transformer.h[layer].attn._attn, 
                    st.session_state.model.save_ctx[f'logit_layer_{layer}'], 
                    st.session_state.model.model.transformer.h[layer].attn.c_proj.weight,
                    st.session_state.model.model.lm_head.weight.T,
                    target_ids=target_ids,
                )
            else: # gpt neo architecture
                st.session_state.model.model.transformer.h[layer].attn.attention._attn, old_fn= gpt2_attn_wrapper(
                    st.session_state.model.model.transformer.h[layer].attn.attention._attn, 
                    st.session_state.model.save_ctx[f'logit_layer_{layer}'], 
                    st.session_state.model.model.transformer.h[layer].attn.attention.out_proj.weight,
                    st.session_state.model.model.lm_head.weight.T,
                    target_ids=target_ids,
                )
        
            st.session_state.model.forward(model_input, hooks=[])

            st.session_state.model.forward(model_input, hooks=[attn_hooks[layer]], output_attentions=True)
            # parse attentions
=======
            # wrap the _attn function to create logit attribution
            st.session_state.model.save_ctx[f'logit_layer_{layer}'] = dict()
            wrap_gpt_attn(layer, target_ids)

            # forward pass
            st.session_state.model.forward(model_input, hooks=[])
        
            # parse attentions for this layer
>>>>>>> 8339dc7c
            attention = st.session_state.model.save_ctx[f"attn_layer_{layer}"]['attn'][0]
            attention = einops.rearrange(attention, 'h n1 n2 -> n1 n2 h')

            # parse logits
            if model_input.shape[1] > 1: # otherwise we don't have any logit attribution
                logits = st.session_state.model.save_ctx[f'logit_layer_{layer}']['logits']
                pos_logits = logits['pos']
                neg_logits = logits['neg']
                pos_logits = pad_logits(pos_logits)
                neg_logits = pad_logits(neg_logits)
                
                pos_logits = einops.rearrange(pos_logits, 'h n1 n2 -> n1 n2 h')
                neg_logits = einops.rearrange(neg_logits, 'h n1 n2 -> n1 n2 h')
            else:
                pos_logits = torch.zeros((attention.shape[0], attention.shape[1], attention.shape[2]))
                neg_logits = torch.zeros((attention.shape[0], attention.shape[1], attention.shape[2]))
            
            # compute and display the html object
            html_object = ps.AttentionLogits(tokens=tokenized_text, attention=attention, pos_logits=pos_logits, neg_logits=neg_logits, head_labels=[f'{layer}:{j}' for j in range(attention.shape[-1])])
            html_object = html_object.update_meta(suppress_title=True)
            html_str = html_object.html_page_str()

            # save html string
            save_destination[f'layer_{layer}'] = html_str
            
            # reset _attn function
<<<<<<< HEAD
            if hasattr(st.session_state.model.model.transformer.h[layer].attn, "_attn"):
                del st.session_state.model.model.transformer.h[layer].attn._attn
                st.session_state.model.model.transformer.h[layer].attn._attn = old_fn
            else: #gpt neo 
                del st.session_state.model.model.transformer.h[layer].attn.attention._attn
                st.session_state.model.model.transformer.h[layer].attn.attention._attn = old_fn
            del st.session_state.model.model.transformer.h[layer].attn._attn
            st.session_state.model.model.transformer.h[layer].attn._attn = old_fn
=======
            reset_attn_fn(layer, old_fn)
            
            # save progress so far
>>>>>>> 8339dc7c
            with open(st.session_state.model_name + ".json", "w") as f: 
                json.dump(st.session_state.visualization, f)

            # garbage collection
            gc.collect()
            torch.cuda.empty_cache()

def pad_logits(logits):
    logits = torch.cat([torch.zeros_like(logits[:,0][:,None]), logits], dim=1)
    logits = torch.cat([logits, torch.zeros_like(logits[:,:,0][:,:,None])], dim=2)
    return logits

def text_change(col_idx: Union[int, List[int]]):
    if isinstance(col_idx, list):
        for idx in col_idx:
            text_change(idx)
        return
    
    text = st.session_state["storage"][col_idx]
    if st.session_state.prefix_prompt is not None and len(st.session_state.prefix_prompt) > 0:
        text = st.session_state.prefix_prompt + '\n' + text

    if text is None or len(text) == 0:
        return
            
<<<<<<< HEAD
        compute_attn_logits(text, st.session_state.visualization[f'col_{col_idx}'])
        
def create_model_config(model_names):
    with st.form('model_config'):
        st.write('## Model Config')

        if model_names is None:
            model_options = list()
        else:
            model_options = model_names
        
        st.selectbox(
            'Model', 
            options=model_options,
            key='model_name',
            index=0,
=======
    compute_attn_logits(text, st.session_state.visualization[f'col_{col_idx}'])

def wrap_gpt_attn(layer, target_ids):
    st.session_state.model.m
    if hasattr(st.session_state.model.model.transformer.h[layer].attn, "_attn"):
        st.session_state.model.model.transformer.h[layer].attn._attn, old_fn= gpt_attn_wrapper(
            st.session_state.model.model.transformer.h[layer].attn._attn, 
            st.session_state.model.save_ctx[f'logit_layer_{layer}'], 
            st.session_state.model.model.transformer.h[layer].attn.c_proj.weight,
            st.session_state.model.model.lm_head.weight.T,
            target_ids=target_ids,
>>>>>>> 8339dc7c
        )
    elif hasattr(st.session_state.model.model.transformer.h[layer].attn.attention, "_attn"):
        st.session_state.model.model.transformer.h[layer].attn.attention._attn, old_fn= gpt_attn_wrapper(
            st.session_state.model.model.transformer.h[layer].attn.attention._attn, 
            st.session_state.model.save_ctx[f'logit_layer_{layer}'], 
            st.session_state.model.model.transformer.h[layer].attn.attention.out_proj.weight,
            st.session_state.model.model.lm_head.weight.T,
            target_ids=target_ids,
        )
    else:
        AttributeError(f'Layer {layer} has no _attn function')
        

def reset_attn_fn(layer, old_fn):
    if hasattr(st.session_state.model.model.transformer.h[layer].attn, "_attn"):
        del st.session_state.model.model.transformer.h[layer].attn._attn
        st.session_state.model.model.transformer.h[layer].attn._attn = old_fn
    elif hasattr(st.session_state.model.model.transformer.h[layer].attn.attention, "_attn"):
        del st.session_state.model.model.transformer.h[layer].attn.attention._attn
        st.session_state.model.model.transformer.h[layer].attn.attention._attn = old_fn
    else:
        AttributeError(f'Layer {layer} has no _attn function')<|MERGE_RESOLUTION|>--- conflicted
+++ resolved
@@ -111,32 +111,7 @@
 
         # compute logits
         for layer in range(st.session_state.num_layers):
-<<<<<<< HEAD
-            print(f"{layer}")
-            # wrap the _attn function to create logit attribution
-            st.session_state.model.save_ctx[f'logit_layer_{layer}'] = dict()
-            if hasattr(st.session_state.model.model.transformer.h[layer].attn, "_attn"):
-                st.session_state.model.model.transformer.h[layer].attn._attn, old_fn= gpt2_attn_wrapper(
-                    st.session_state.model.model.transformer.h[layer].attn._attn, 
-                    st.session_state.model.save_ctx[f'logit_layer_{layer}'], 
-                    st.session_state.model.model.transformer.h[layer].attn.c_proj.weight,
-                    st.session_state.model.model.lm_head.weight.T,
-                    target_ids=target_ids,
-                )
-            else: # gpt neo architecture
-                st.session_state.model.model.transformer.h[layer].attn.attention._attn, old_fn= gpt2_attn_wrapper(
-                    st.session_state.model.model.transformer.h[layer].attn.attention._attn, 
-                    st.session_state.model.save_ctx[f'logit_layer_{layer}'], 
-                    st.session_state.model.model.transformer.h[layer].attn.attention.out_proj.weight,
-                    st.session_state.model.model.lm_head.weight.T,
-                    target_ids=target_ids,
-                )
-        
-            st.session_state.model.forward(model_input, hooks=[])
-
-            st.session_state.model.forward(model_input, hooks=[attn_hooks[layer]], output_attentions=True)
-            # parse attentions
-=======
+
             # wrap the _attn function to create logit attribution
             st.session_state.model.save_ctx[f'logit_layer_{layer}'] = dict()
             wrap_gpt_attn(layer, target_ids)
@@ -145,7 +120,6 @@
             st.session_state.model.forward(model_input, hooks=[])
         
             # parse attentions for this layer
->>>>>>> 8339dc7c
             attention = st.session_state.model.save_ctx[f"attn_layer_{layer}"]['attn'][0]
             attention = einops.rearrange(attention, 'h n1 n2 -> n1 n2 h')
 
@@ -172,20 +146,9 @@
             save_destination[f'layer_{layer}'] = html_str
             
             # reset _attn function
-<<<<<<< HEAD
-            if hasattr(st.session_state.model.model.transformer.h[layer].attn, "_attn"):
-                del st.session_state.model.model.transformer.h[layer].attn._attn
-                st.session_state.model.model.transformer.h[layer].attn._attn = old_fn
-            else: #gpt neo 
-                del st.session_state.model.model.transformer.h[layer].attn.attention._attn
-                st.session_state.model.model.transformer.h[layer].attn.attention._attn = old_fn
-            del st.session_state.model.model.transformer.h[layer].attn._attn
-            st.session_state.model.model.transformer.h[layer].attn._attn = old_fn
-=======
             reset_attn_fn(layer, old_fn)
             
             # save progress so far
->>>>>>> 8339dc7c
             with open(st.session_state.model_name + ".json", "w") as f: 
                 json.dump(st.session_state.visualization, f)
 
@@ -211,26 +174,6 @@
     if text is None or len(text) == 0:
         return
             
-<<<<<<< HEAD
-        compute_attn_logits(text, st.session_state.visualization[f'col_{col_idx}'])
-        
-def create_model_config(model_names):
-    with st.form('model_config'):
-        st.write('## Model Config')
-
-        if model_names is None:
-            model_options = list()
-        else:
-            model_options = model_names
-        
-        st.selectbox(
-            'Model', 
-            options=model_options,
-            key='model_name',
-            index=0,
-=======
-    compute_attn_logits(text, st.session_state.visualization[f'col_{col_idx}'])
-
 def wrap_gpt_attn(layer, target_ids):
     st.session_state.model.m
     if hasattr(st.session_state.model.model.transformer.h[layer].attn, "_attn"):
@@ -240,7 +183,6 @@
             st.session_state.model.model.transformer.h[layer].attn.c_proj.weight,
             st.session_state.model.model.lm_head.weight.T,
             target_ids=target_ids,
->>>>>>> 8339dc7c
         )
     elif hasattr(st.session_state.model.model.transformer.h[layer].attn.attention, "_attn"):
         st.session_state.model.model.transformer.h[layer].attn.attention._attn, old_fn= gpt_attn_wrapper(
