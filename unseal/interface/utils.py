import importlib
import json
from typing import List, Tuple, Optional, Union, Iterable, Callable, Dict

import einops
import pysvelte as ps
import streamlit as st
import torch

from ..hooks import HookedModel, Hook
from ..hooks.common_hooks import gpt_get_attention_hook, gpt2_attn_wrapper
from ..hooks import util 
from ..transformers_util import load_from_pretrained, get_num_layers
from .commons import HF_MODELS

def init_session_state(variables: List[str]) -> None:
    """Initialize session state variables to None.

    :param variables: List of variable names to initialize.
    :type variables: List[str]
    """
    for var in variables:
        if var not in st.session_state:
            st.session_state[var] = None
            
def on_config_submit(model_name: str) -> Tuple:
    """Function that is called on submitting the config form.

    :param model_name: Name of the model that should be loaded
    :type model_name: str
    :return: Model, tokenizer, config
    :rtype: Tuple
    """
    # load model, hook it and put it on device and in eval mode
    model, tokenizer, config = load_model(model_name)
    model = HookedModel(model)
    model.to(st.session_state.device).eval()
    
    if model_name in st.session_state.registered_models:
        st.session_state.num_layers = len(model.structure['children']['transformer']['children']) # TODO
    else:
        st.session_state.num_layers = get_num_layers(model)

    return model, tokenizer, config

def on_sampling_config_change():
    st.session_state.sample_kwargs = dict(
        temperature=st.session_state.temperature,
        max_length=st.session_state.response_length,
        top_p=st.session_state.top_p,
        repetition_penalty=1/st.session_state.repetition_penalty,
        num_beams=st.session_state.num_beams
    )

@st.experimental_singleton
def load_model(model_name: str) -> Tuple:
    """Load the specified model with its tokenizer and config.

    :param model_name: Model name, e.g. 'gpt2-xl'
    :type model_name: str
    :return: Model, Tokenizer, Config
    :rtype: Tuple
    """
    if model_name in st.session_state.registered_model_names:
        # import model constructor
        constructor = st.session_state.registered_models[model_name]['constructor']
        constructor_module = importlib.import_module('.'.join(constructor.split('.')[:-1]))
        constructor_class = getattr(constructor_module, constructor.split('.')[-1])
        
        # load model from checkpoint --> make sure that your class has this method, it's default for pl.LightningModules
        checkpoint = st.session_state.registered_models[model_name]['checkpoint'] 
        model = constructor_class.load_from_checkpoint(checkpoint)

        # load tokenizer
        tokenizer = st.session_state.registered_models[model_name]['tokenizer'] # TODO how to deal with this?
        tokenizer_module = importlib.import_module('.'.join(tokenizer.split('.')[:-1]))
        tokenizer_class = getattr(tokenizer_module, tokenizer.split('.')[-1])
        tokenizer = tokenizer_class()

        # TODO?
        config = None

    else: # attempt to load from huggingface
        model, tokenizer, config = load_from_pretrained(model_name)

    return model, tokenizer, config

def load_registered_models(model_file_path: str = './registered_models.json') -> None:
    try:
        with open(model_file_path, 'r') as f:
            st.session_state.registered_models = json.load(f)
    except FileNotFoundError:
        st.warning(f"Did not find a 'registered_models.json'. Only showing HF models")
        st.session_state.registered_models = dict()
    st.session_state.registered_model_names = list(st.session_state.registered_models.keys())


def startup(variables: List[str], mode_file_path: Optional[str] = './registered_models.json') -> None:
    """Performs startup tasks for the app.

    :param variables: List of variable names that should be intialized.
    :type variables: List[str]
    :param model_file_path: Path to the file containing the registered models.
    :type model_file_path: Optional[str]
    """
    # set wide layout
    st.set_page_config(layout="wide")
    
    # initialize session state variables
    init_session_state(variables)
    st.session_state['visualization'] = dict()
    st.session_state['startup_done'] = True
    
    # load externally registered models
    load_registered_models(mode_file_path)
    
def sample_text(col_idx, key):
    text = st.session_state[key]
    if st.session_state.prefix_prompt is not None and len(st.session_state.prefix_prompt) > 0:
        text = st.session_state.prefix_prompt + '\n' + text
    model_inputs = st.session_state.tokenizer.encode(text, return_tensors='pt').to(st.session_state.device)
    output = st.session_state.model.model.generate(model_inputs, **st.session_state.sample_kwargs, min_length=0, output_attentions=True)
    output_text = st.session_state.tokenizer.decode(output[0], skip_special_tokens=True)
    if st.session_state.prefix_prompt is not None and len(st.session_state.prefix_prompt) > 0:
        output_text = output_text.lstrip(st.session_state.prefix_prompt + '\n')
    
    st.session_state["storage"][col_idx] = output_text
    text_change(col_idx=col_idx)

def create_sample_sliders():
    st.slider(label="Temperature", min_value=0., max_value=1.0, value=0., step=0.01, key='temperature', on_change=on_sampling_config_change)
    st.slider(label="Response length", min_value=1, max_value=1024, value=64, step=1, key='response_length', on_change=on_sampling_config_change)
    st.slider(label="Top P", min_value=0., max_value=1.0, value=1., step=0.01, key='top_p', on_change=on_sampling_config_change)
    st.slider(label="Repetition Penalty (1 = no penalty)", min_value=0.01, max_value=1.0, value=1., step=0.01, key='repetition_penalty', on_change=on_sampling_config_change)
    st.slider(label="Number of Beams", min_value=1, max_value=10, value=1, step=1, key='num_beams', on_change=on_sampling_config_change)

def on_text_change(col_idx: Union[int, List[int]], text_key):
    if isinstance(col_idx, list):
        for idx in col_idx:
            on_text_change(idx, text_key)
    else:    
        st.session_state["storage"][col_idx] = st.session_state[text_key]
        text_change(col_idx)
    

## TODO
# move those two functions somewhere else
def grokking_get_attention(heads: Optional[Union[int, Iterable[int], str]] = None) -> Callable:
    # convert string to slice
    if heads is None:
        heads = ":"
    if isinstance(heads, str):
        heads = util.create_slice(heads)

    def func(save_ctx, input, output):
        save_ctx['attn'] = output[1][:,heads,...].detach().cpu()
    
    return func

def grokking_get_attention_hook(layer: int, key: str, heads: Optional[Union[int, Iterable[int], str]] = None) -> Callable:
    func = grokking_get_attention(heads)
    return Hook(f'transformer->{layer}->self_attn', func, key)    
####

def compute_attn_logits(text, save_destination):
    if st.session_state.model_name in st.session_state.registered_model_names:
        tokenized_text = st.session_state.tokenizer.tokenize(text)
        model_input = st.session_state.tokenizer.encode(text).to(st.session_state.device)
        target_ids = model_input[0,1:].to('cpu')
        #TODO generalize this somehow
        attn_hooks = [grokking_get_attention_hook(i, f'attn_layer_{i}') for i in range(st.session_state.num_layers)]
        
        for layer in range(st.session_state.num_layers):
            # wrap the _attn function to create logit attribution
            st.session_state.model.save_ctx[f'logit_layer_{layer}'] = dict()
            st.session_state.model.model.transformer[layer].self_attn._attn, old_fn= gpt2_attn_wrapper(
                st.session_state.model.model.transformer[layer].self_attn._attn, 
                st.session_state.model.save_ctx[f'logit_layer_{layer}'], 
                st.session_state.model.model.transformer[layer].self_attn.o_proj.weight,
                st.session_state.model.model.embedding.weight.T,
                target_ids=target_ids,
            )
            
            st.session_state.model.forward(model_input, hooks=attn_hooks)
            
            # parse attentions
            attention = st.session_state.model.save_ctx[f"attn_layer_{layer}"]['attn'][0]
            attention = einops.rearrange(attention, 'h n1 n2 -> n1 n2 h')

            # parse logits
            if model_input.shape[1] > 1: # otherwise we don't have any logit attribution
                logits = st.session_state.model.save_ctx[f'logit_layer_{layer}']['logits']
                logits = torch.cat([torch.zeros_like(logits[:,0][:,None]), logits], dim=1)
                logits = torch.cat([logits, torch.zeros_like(logits[:,:,0][:,:,None])], dim=2)
                logits = einops.rearrange(logits, 'h n1 n2 -> n1 n2 h')
            else:
                logits = torch.zeros((attention.shape[0], attention.shape[1], attention.shape[2]))
                
            # compute and display the html object
            html_object = ps.AttentionLogits(tokens=tokenized_text, attention=attention, logits=logits, head_labels=[f'{layer}:{j}' for j in range(attention.shape[-1])])
            html_object = html_object.update_meta(suppress_title=True)
            html_str = html_object.html_page_str()
            
            # save html string
            save_destination[f'layer_{layer}'] = html_str
            
            # restore _attn functions
            st.session_state.model.model.transformer[layer].self_attn._attn = old_fn
    else:
        tokenized_text = st.session_state.tokenizer.tokenize(text)
        tokenized_text = [token.replace("Ġ", " ") for token in tokenized_text]
        tokenized_text = [token.replace("Ċ", "\n") for token in tokenized_text]
        model_input = st.session_state.tokenizer.encode(text, return_tensors='pt').to(st.session_state.device)
        target_ids = st.session_state.tokenizer.encode(text)[1:]
        
        attn_hooks = [gpt_get_attention_hook(i, f'attn_layer_{i}') for i in range(st.session_state.num_layers)]

        unembed = torch.nn.Linear(st.session_state.model.model.transformer.wte.weight[1], st.session_state.model.model.transformer.wte.weight[0], bias=False)
        
        for layer in range(st.session_state.num_layers):
            
            # wrap the _attn function to create logit attribution
            st.session_state.model.save_ctx[f'logit_layer_{layer}'] = dict()
            st.session_state.model.model.transformer.h[layer].attn._attn, old_fn= gpt2_attn_wrapper(
                st.session_state.model.model.transformer.h[layer].attn._attn, 
                st.session_state.model.save_ctx[f'logit_layer_{layer}'], 
                st.session_state.model.model.transformer.h[layer].attn.c_proj.weight,
<<<<<<< HEAD
                st.session_state.model.model.transformer.wte,
=======
                unembed,
>>>>>>> 3fca6713
                target_ids=target_ids,
            )
        
            st.session_state.model.forward(model_input, hooks=attn_hooks, output_attentions=True)
        
            # parse attentions
            attention = st.session_state.model.save_ctx[f"attn_layer_{layer}"]['attn'][0]
            attention = einops.rearrange(attention, 'h n1 n2 -> n1 n2 h')

            # parse logits
            if model_input.shape[1] > 1: # otherwise we don't have any logit attribution
                logits = st.session_state.model.save_ctx[f'logit_layer_{layer}']['logits']
                pos_logits = logits['pos']
                neg_logits = logits['neg']
                pos_logits = pad_logits(pos_logits)
                neg_logits = pad_logits(neg_logits)
                
                
                pos_logits = einops.rearrange(pos_logits, 'h n1 n2 -> n1 n2 h')
                neg_logits = einops.rearrange(neg_logits, 'h n1 n2 -> n1 n2 h')
            else:
                pos_logits = torch.zeros((attention.shape[0], attention.shape[1], attention.shape[2]))
                neg_logits = torch.zeros((attention.shape[0], attention.shape[1], attention.shape[2]))
            
            # compute and display the html object
            html_object = ps.AttentionLogits(tokens=tokenized_text, attention=attention, pos_logits=pos_logits, neg_logits=neg_logits, head_labels=[f'{layer}:{j}' for j in range(attention.shape[-1])])
            html_object = html_object.update_meta(suppress_title=True)
            html_str = html_object.html_page_str()

            # save html string
            save_destination[f'layer_{layer}'] = html_str
            
            # reset _attn function
            st.session_state.model.model.transformer.h[layer].attn._attn = old_fn
        
def pad_logits(logits):
    logits = torch.cat([torch.zeros_like(logits[:,0][:,None]), logits], dim=1)
    logits = torch.cat([logits, torch.zeros_like(logits[:,:,0][:,:,None])], dim=2)
    return logits

def text_change(col_idx: Union[int, List[int]]):
    if isinstance(col_idx, list):
        for idx in col_idx:
            text_change(idx)
        return
    
    text = st.session_state["storage"][col_idx]
    if st.session_state.prefix_prompt is not None and len(st.session_state.prefix_prompt) > 0:
        text = st.session_state.prefix_prompt + '\n' + text

    if text is None or len(text) == 0:
        return
            
    compute_attn_logits(text, st.session_state.visualization[f'col_{col_idx}'])

def create_model_config(model_names):
    with st.form('model_config'):
        st.write('## Model Config')

        if model_names is None:
            model_options = list()
        else:
            model_options = model_names
        
        st.selectbox(
            'Model', 
            options=model_options,
            key='model_name',
            index=0,
        )

        devices = ['cpu']
        if torch.cuda.is_available():
            devices += ['cuda']
        st.selectbox(
            'Device',
            options=devices,
            index=0,
            key='device'
        )
        
        st.text_area(label='Prefix Prompt', key='prefix_prompt', value='')
            
        submitted = st.form_submit_button("Save model config")
        if submitted:
            st.session_state.model, st.session_state.tokenizer, st.session_state.config = on_config_submit(st.session_state.model_name)
            st.write('Model config saved!')


def create_sidebar():
    st.checkbox('Show only local models', value=False, key='local_only')
    
    if not st.session_state.local_only:
        model_names = st.session_state.registered_model_names + HF_MODELS
    else:
        model_names = st.session_state.registered_model_names
    
    create_model_config(model_names)<|MERGE_RESOLUTION|>--- conflicted
+++ resolved
@@ -225,11 +225,7 @@
                 st.session_state.model.model.transformer.h[layer].attn._attn, 
                 st.session_state.model.save_ctx[f'logit_layer_{layer}'], 
                 st.session_state.model.model.transformer.h[layer].attn.c_proj.weight,
-<<<<<<< HEAD
-                st.session_state.model.model.transformer.wte,
-=======
                 unembed,
->>>>>>> 3fca6713
                 target_ids=target_ids,
             )
         
